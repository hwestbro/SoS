#!/usr/bin/env python3
#
# Copyright (c) Bo Peng and the University of Texas MD Anderson Cancer Center
# Distributed under the terms of the 3-clause BSD License.

import multiprocessing as mp
import os
import signal
import subprocess
import sys
import time
from typing import Any, Dict, Optional

import zmq

from ._version import __version__
from .controller import (close_socket, connect_controllers, create_socket,
                         disconnect_controllers)
from .eval import SoS_exec
from .executor_utils import kill_all_subprocesses, prepare_env
from .targets import sos_targets
from .utils import (WorkflowDict, env, get_traceback, load_config_files,
                    short_repr, ProcessKilled)

def signal_handler(*args, **kwargs):
    raise ProcessKilled()

class Runner(object):
    def __init__(self, runner):
        self._runner = runner
        self._poller = 0

    def run_until_waiting(self):
        try:
            # if poller is not initialized, run the runner to get the first poller
            if self._poller == 0:
                self._poller = next(self._runner)

            while True:
                if self._poller is None:
                    self._poller = self._runner.send(None)
                    continue

                if self._poller.poll(200):
                    self._poller = self._runner.send(None)
                    continue

                # the poller is not ready, let us break
                return False
        except StopIteration as e:
            return True



class SoS_Worker(mp.Process):
    '''
    Worker process to process SoS step or workflow in separate process.
    '''

    def __init__(self, config: Optional[Dict[str, Any]] = None, **kwargs) -> None:
        '''

        config:
            values for command line options

            config_file: -c
            output_dag: -d

        args:
            command line argument passed to workflow. However, if a dictionary is passed,
            then it is assumed to be a nested workflow where parameters are made
            immediately available.
        '''
        # the worker process knows configuration file, command line argument etc
        super(SoS_Worker, self).__init__(**kwargs)
        #
        self.config = config

        # there can be multiple jobs for this worker, each using their own port and socket
        self._master_sockets = []
        self._master_ports = []
        self._stack_idx = 0

<<<<<<< HEAD

    def reset_dict(self):
        env.sos_dict = WorkflowDict()
        env.parameter_vars.clear()

        env.sos_dict.set('__args__', self.args)
        # initial values
        env.sos_dict.set('SOS_VERSION', __version__)
        env.sos_dict.set('__step_output__', sos_targets())

        # load configuration files
        load_config_files(env.config['config_file'])

        SoS_exec('import os, sys, glob', None)
        SoS_exec('from sos.runtime import *', None)

        if isinstance(self.args, dict):
            for key, value in self.args.items():
                if not key.startswith('__'):
                    env.sos_dict.set(key, value)

=======
>>>>>>> b0e2dcf0
    def run(self):
        # env.logger.warning(f'Worker created {os.getpid()}')
        env.config.update(self.config)
        env.zmq_context = connect_controllers()

        # create controller socket
        env.ctrl_socket = create_socket(env.zmq_context, zmq.REQ, 'worker backend')
        env.ctrl_socket.connect(f'tcp://127.0.0.1:{self.config["sockets"]["worker_backend"]}')

        signal.signal(signal.SIGTERM, signal_handler)

        # create at last one master socket
        env.master_socket = create_socket(env.zmq_context, zmq.PAIR)
        port = env.master_socket.bind_to_random_port('tcp://127.0.0.1')
        self._master_sockets.append(env.master_socket)
        self._master_ports.append(port)

        # result socket used by substeps
        env.result_socket = None
        env.result_socket_port = None

        # wait to handle jobs
        while True:
            try:
                if not self._process_job():
                    break
            except ProcessKilled:
                # in theory, this will not be executed because the exception
                # will be caught by the step executor, and then sent to the master
                # process, which will then trigger terminate() and send a None here.
                break
            except KeyboardInterrupt:
                break
        # Finished
        signal.signal(signal.SIGTERM, signal.SIG_DFL)
        kill_all_subprocesses(os.getpid())

        close_socket(env.result_socket, 'substep result', now=True)

        for socket in self._master_sockets:
            close_socket(socket, 'worker master', now=True)
        close_socket(env.ctrl_socket, now=True)
        disconnect_controllers(env.zmq_context)

    def push_env(self):
        self._stack_idx += 1
        env.switch(self._stack_idx)
        if len(self._master_sockets) > self._stack_idx:
            # if current stack is ok
            env.master_socket = self._master_sockets[self._stack_idx]
        else:
            # a new socket is needed
            env.master_socket = create_socket(env.zmq_context, zmq.PAIR)
            port = env.master_socket.bind_to_random_port('tcp://127.0.0.1')
            self._master_sockets.append(env.master_socket)
            self._master_ports.append(port)
            env.logger.trace(f'WORKER {self.name} ({os.getpid()}) creates ports {self._master_ports}')

    def pop_env(self):
        self._stack_idx -= 1
        env.switch(self._stack_idx)
        env.master_socket = self._master_sockets[self._stack_idx]

    def _type_of_work(self, work):
        if 'section' in work:
            return 'step'
        elif 'wf' in work:
            return 'workflow'
        else:
            return 'substep'

    def _name_of_work(self, work):
        if 'section' in work:
            return work['section'].step_name()
        elif 'wf' in work:
            return work['workflow_id']
        else:
            return 'substep'

    def _process_job(self):
        # send all the available sockets...
        env.ctrl_socket.send_pyobj([self._stack_idx] + self._master_ports[self._stack_idx:])
        work = env.ctrl_socket.recv_pyobj()

        if work is None:
            if self._stack_idx != 0:
                env.logger.error(f'WORKER terminates with pending tasks. sos might not be termianting properly.')
            env.logger.trace(f'WORKER {self.name} ({os.getpid()}) quits after receiving None.')
            return False
        elif not work: # an empty task {}
            time.sleep(0.1)
            return True

        env.logger.trace(
            f'WORKER {self.name} ({os.getpid()}, level {self._stack_idx}) receives {self._type_of_work(work)} request {self._name_of_work(work)} with master port {self._master_ports[self._stack_idx]}')

        if 'task' in work:
            self.run_substep(work)
            env.logger.trace(
                f'WORKER {self.name} ({os.getpid()}) completes substep {self._name_of_work(work)}')
            return True

        master_port = work['config']['sockets']['master_port']
        if master_port != self._master_ports[self._stack_idx]:
            idx = self._master_ports.index(master_port)
            self._master_sockets[idx], self._master_sockets[self._stack_idx] = self._master_sockets[self._stack_idx], self._master_sockets[idx]
            self._master_ports[idx], self._master_ports[self._stack_idx] = self._master_ports[self._stack_idx], self._master_ports[idx]
            env.master_socket = self._master_sockets[self._stack_idx]

        # step and workflow can yield
        runner = Runner(self.run_step(**work) if 'section' in work else self.run_workflow(**work))
        res = runner.run_until_waiting()
        if res:
            env.logger.trace(
                f'WORKER {self.name} ({os.getpid()}) completes request {self._type_of_work(work)} request {self._name_of_work(work)}')
        return runner

    def run_workflow(self, workflow_id, wf, targets, args, shared, config, **kwargs):
        #
        #
        # get workflow, args, shared, and config
        from .workflow_executor import Base_Executor

        # Execute global namespace. The reason why this is executed outside of
        # step is that the content of the dictioary might be overridden by context
        prepare_env(wf.global_def, wf.global_vars)

        env.config.update(config)
        # we are in a separate process and need to set verbosity from workflow config
        # but some tests do not provide verbosity
        env.verbosity = config.get('verbosity', 2)
        env.logger.debug(
            f'Worker {self.name} working on a workflow {workflow_id} with args {args}')
        executer = Base_Executor(wf, args=args, shared=shared, config=config)
        # we send the socket to subworkflow, which would send
        # everything directly to the master process, so we do not
        # have to collect result here
        try:
            runner = executer.run_as_nested(targets=targets, parent_socket=env.master_socket,
                         my_workflow_id=workflow_id)
            try:
                yreq = next(runner)
                while True:
                    yres = yield yreq
                    yreq = runner.send(yres)
            except StopIteration:
                pass

        except Exception as e:
            env.master_socket.send_pyobj(e)

    def run_step(self, section, context, shared, args, config, verbosity):
        from .step_executor import Step_Executor

        env.logger.debug(
            f'Worker {self.name} working on {section.step_name()} with args {args}')
        env.config.update(config)
        env.verbosity = verbosity
        #
        # Execute global namespace. The reason why this is executed outside of
        # step is that the content of the dictioary might be overridden by context
        # variables.
        prepare_env(section.global_def, section.global_vars)

        # clear existing keys, otherwise the results from some random result
        # might mess with the execution of another step that does not define input
        for k in ['__step_input__', '__default_output__', '__step_output__']:
            if k in env.sos_dict:
                env.sos_dict.pop(k)
        # if the step has its own context
        env.sos_dict.quick_update(shared)
        # context should be updated after shared because context would contain the
        # correct __step_output__ of the step, whereas shared might contain
        # __step_output__ from auxiliary steps. #526
        env.sos_dict.quick_update(context)

        executor = Step_Executor(
            section, env.master_socket, mode=env.config['run_mode'])

        runner = executor.run()
        try:
            yreq = next(runner)
            while True:
                yres = yield yreq
                yreq = runner.send(yres)
        except StopIteration:
            pass

    def run_substep(self, work):
        from .substep_executor import execute_substep
        execute_substep(**work)


class WorkerManager(object):
    # manager worker processes

    def __init__(self, max_workers, backend_socket):
        self._max_workers = max_workers

        self._workers = []
        self._num_workers = 0
        self._n_requested = 0
        self._n_processed = 0

        self._worker_alive_time = time.time()
        self._last_pending_time = {}

        self._substep_requests = []
        self._step_requests = {}

        self._worker_backend_socket = backend_socket

        # ports of workers working for blocking workflow
        self._blocking_ports = set()

        self._available_ports = set()
        self._claimed_ports = set()

        # start a worker
        self.start()

    def report(self, msg):
        return
        env.logger.trace(f'{msg.upper()}: {self._num_workers} workers (of which {len(self._blocking_ports)} is blocking), {self._n_requested} requested, {self._n_processed} processed')

    def add_request(self, msg_type, msg):
        self._n_requested += 1
        if msg_type == 'substep':
            self._substep_requests.insert(0, msg)
            self.report(f'Substep requested')
        else:
            port = msg['config']['sockets']['master_port']
            self._step_requests[port] = msg
            self.report(f'Step {port} requested')

        # start a worker is necessary (max_procs could be incorrectly set to be 0 or less)
        # if we are just starting, so do not start two workers
        if self._n_processed > 0 and not self._available_ports and self._num_workers < self._max_workers:
            self.start()

    def worker_available(self, blocking):
        if self._available_ports:
            claimed = self._available_ports.pop()
            self._claimed_ports.add(claimed)
            return claimed

        if not blocking:
            # no available port, can we start a new worker?
            if self._num_workers < self._max_workers:
                self.start()
            return None

        # we start a worker right now.
        self.start()
        while True:
            if not self._worker_backend_socket.poll(5000):
                raise RuntimeError('No worker is started after 5 seconds')
            msg = self._worker_backend_socket.recv_pyobj()
            port = self.process_request(msg[0], msg[1:], request_blocking=True)
            if port is None:
                continue
            self._claimed_ports.add(port)
            self._max_workers += 1
            self._blocking_ports.add(port)
            env.logger.debug(f'Increasing maximum number of workers to {self._max_workers} to accommodate a blocking subworkflow.')
            return port

    def process_request(self, level, ports, request_blocking=False):
        '''port is the open port at the worker, level is the level of stack.
        A non-zero level means that the worker is pending on something while
        looking for new job, so the worker should not be killed.
        '''
        if any(port in self._step_requests for port in ports):
            # if the port is available
            port = [x for x in ports if x in self._step_requests][0]
            self._worker_backend_socket.send_pyobj(self._step_requests.pop(port))
            self._n_processed += 1
            self.report(f'Step {port} processed')
            # port should be in claimed ports
            self._claimed_ports.remove(port)
            if ports[0] in self._last_pending_time:
                self._last_pending_time.pop(ports[0])
        elif any(port in self._claimed_ports for port in ports):
            # the port is claimed, but the real message is not yet available
            self._worker_backend_socket.send_pyobj({})
            self.report(f'pending with claimed {ports}')
        elif any(port in self._blocking_ports for port in ports):
            # in block list but appear to be idle, kill it
            self._max_workers -= 1
            env.logger.debug(f'Reduce maximum number of workers to {self._max_workers} after completion of a blocking subworkflow.')
            for port in ports:
                if port in self._blocking_ports:
                    self._blocking_ports.remove(port)
                if port in self._available_ports:
                    self._available_ports.remove(port)
            self._worker_backend_socket.send_pyobj(None)
            self._num_workers -= 1
            self.report(f'Blocking worker {ports} killed')
        elif self._substep_requests:
            # port is not claimed, free to use for substep worker
            msg = self._substep_requests.pop()
            self._worker_backend_socket.send_pyobj(msg)
            self._n_processed += 1
            self.report(f'Substep processed with {ports[0]}')
            # port can however be in available ports
            for port in ports:
                if port in self._available_ports:
                    self._available_ports.remove(port)
                if port in self._last_pending_time:
                    self._last_pending_time.pop(port)
        elif request_blocking:
            self._worker_backend_socket.send_pyobj({})
            return ports[0]
        elif level == 0 and ports[0] in self._last_pending_time and time.time() - self._last_pending_time[ports[0]] > 5:
            # kill the worker
            for port in ports:
                if port in self._available_ports:
                    self._available_ports.remove(port)
            self._worker_backend_socket.send_pyobj(None)
            self._num_workers -= 1
            self.report(f'Kill standing {msg[1:]}')
            self._last_pending_time.pop(ports[0])
        else:
            if level == 0 and ports[0] not in self._last_pending_time:
                self._last_pending_time[ports[0]] = time.time()
            self._available_ports.add(ports[0])
            self._worker_backend_socket.send_pyobj({})
            self.report(f'pending with port {ports}')

    def start(self):
        worker = SoS_Worker(env.config)
        worker.start()
        self._workers.append(worker)
        self._num_workers += 1
        self.report('start worker')

    def check_workers(self):
        '''Kill workers that have been pending for a while and check if all workers
        are alive. '''
        if time.time() - self._worker_alive_time > 5:
            self._worker_alive_time = time.time()
            self._workers = [worker for worker in self._workers if worker.is_alive()]
            if len(self._workers) < self._num_workers:
                raise ProcessKilled('One of the workers has been killed.')


    def kill_all(self):
        '''Kill all workers'''
        while self._num_workers > 0 and self._worker_backend_socket.poll(1000):
            msg = self._worker_backend_socket.recv_pyobj()
            self._worker_backend_socket.send_pyobj(None)
            self._num_workers -= 1
            self.report('Kill {msg[1:]}')<|MERGE_RESOLUTION|>--- conflicted
+++ resolved
@@ -81,30 +81,6 @@
         self._master_ports = []
         self._stack_idx = 0
 
-<<<<<<< HEAD
-
-    def reset_dict(self):
-        env.sos_dict = WorkflowDict()
-        env.parameter_vars.clear()
-
-        env.sos_dict.set('__args__', self.args)
-        # initial values
-        env.sos_dict.set('SOS_VERSION', __version__)
-        env.sos_dict.set('__step_output__', sos_targets())
-
-        # load configuration files
-        load_config_files(env.config['config_file'])
-
-        SoS_exec('import os, sys, glob', None)
-        SoS_exec('from sos.runtime import *', None)
-
-        if isinstance(self.args, dict):
-            for key, value in self.args.items():
-                if not key.startswith('__'):
-                    env.sos_dict.set(key, value)
-
-=======
->>>>>>> b0e2dcf0
     def run(self):
         # env.logger.warning(f'Worker created {os.getpid()}')
         env.config.update(self.config)
