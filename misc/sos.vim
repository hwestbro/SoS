" Vim syntax file
" Language:	SoS (extended from python.vim)
" Maintainer:	Bo Peng (bpeng@mdanderson.org)
"
" Usage
"
" copy this file to $HOME/.vim/syntax directory and add
"
"     let sos_fold=1
"     autocmd BufNewFile,BufRead *.sos set syntax=sos foldcolumn=2
"
" to your $HOME/.vimrc (or .gvimrc) file.
"
" Remove sos_fold=1 line and foldcolumn=2 if you do not want to fold scripts.

" disable python builtin keyword
let python_no_builtin_highlight = 1

" load settings from system python
source $VIMRUNTIME/syntax/python.vim

" then add back EXCEPT for input, which is a SOS directive

syn keyword pythonBuiltin	False True None
syn keyword pythonBuiltin	NotImplemented Ellipsis __debug__
" built-in functions
syn keyword pythonBuiltin	abs all any bin bool chr classmethod
syn keyword pythonBuiltin	compile complex delattr dict dir divmod
syn keyword pythonBuiltin	enumerate eval filter float format
syn keyword pythonBuiltin	frozenset getattr globals hasattr hash
syn keyword pythonBuiltin	help hex id int isinstance
syn keyword pythonBuiltin	issubclass iter len list locals map max
syn keyword pythonBuiltin	min next object oct open ord pow print
syn keyword pythonBuiltin	property range repr reversed round set
syn keyword pythonBuiltin	setattr slice sorted staticmethod str
syn keyword pythonBuiltin	sum super tuple type vars zip __import__
" Python 2.6 only
syn keyword pythonBuiltin	basestring callable cmp execfile file
syn keyword pythonBuiltin	long raw_input reduce reload unichr
syn keyword pythonBuiltin	unicode xrange
" Python 3.0 only
syn keyword pythonBuiltin	ascii bytearray bytes exec memoryview
" non-essential built-in functions; Python 2.6 only
syn keyword pythonBuiltin	apply buffer coerce intern
highlight link pythonBuiltin	Function

" SoS rule:
" directive starts with  "name:"
" section has the format of  "[section: options]"
" script has "action: ...."

" parenthetical part of def and class
syn match sos_section_head "^\[\s*\w\+.*\]\s*$"
<<<<<<< HEAD
syn match sos_directive "^\(input\|output\|depends\|task\)\s*:"
=======
syn match sos_directive "^\(input\|output\|depends\|parameter\|task\)\s*:"
syn match sos_report "\(^! .*$\|^!$\)"
>>>>>>> 9c3b479e

" match a line with non input/output/depends/task, and ends before a section
" or another directive
" we cannot put ms=e+1 to start because it will mess up folding...
" see http://stackoverflow.com/questions/8693721/vim-how-do-i-start-a-syntax-fold-on-the-line-after-a-regexp-match-python-func
" for details.
if exists("sos_fold")
  syn region script
     \ start="^\(input\|output\|depends\|parameter\|task\)\@!\w\+\s*:"hs=e+1
     \ end="\(^\[\s*\w\+.*\]\s*$\|^\w\+\s*:\|^! \|^!$\)"me=s-1,he=s-1,re=s-1
     \ fold contains=TOP containedin=ALL
else
  syn region script
     \ start="^\(input\|output\|depends\|parameter\|task\)\@!\w\+\s*:"ms=e+1,hs=e+1
     \ end="\(^\[\s*\w\+.*\]\s*$\|^\w\+\s*:\|^! \|^!$\)"me=s-1,he=s-1,re=s-1
     \ contains=TOP containedin=ALL
endif

highlight sos_section_head guibg='Purple' gui=none
highlight sos_directive guifg='LightBlue' gui=bold
highlight script guifg='Gray' gui=none

syn sync fromstart
setlocal foldmethod=syntax
setlocal foldminlines=4
" vim:set tabstop=8 softtabstop=0 expandtab shiftwidth=4 smarttab:
<|MERGE_RESOLUTION|>--- conflicted
+++ resolved
@@ -51,12 +51,7 @@
 
 " parenthetical part of def and class
 syn match sos_section_head "^\[\s*\w\+.*\]\s*$"
-<<<<<<< HEAD
-syn match sos_directive "^\(input\|output\|depends\|task\)\s*:"
-=======
 syn match sos_directive "^\(input\|output\|depends\|parameter\|task\)\s*:"
-syn match sos_report "\(^! .*$\|^!$\)"
->>>>>>> 9c3b479e
 
 " match a line with non input/output/depends/task, and ends before a section
 " or another directive
