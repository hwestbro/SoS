#!/usr/bin/env python3
#
# This file is part of Script of Scripts (SoS), a workflow system
# for the execution of commands and scripts in different languages.
# Please visit https://github.com/bpeng2000/SOS for more information.
#
# Copyright (C) 2016 Bo Peng (bpeng@mdanderson.org)
#
# This program is free software: you can redistribute it and/or modify
# it under the terms of the GNU General Public License as published by
# the Free Software Foundation, either version 3 of the License, or
# (at your option) any later version.
#
# This program is distributed in the hope that it will be useful,
# but WITHOUT ANY WARRANTY; without even the implied warranty of
# MERCHANTABILITY or FITNESS FOR A PARTICULAR PURPOSE.  See the
# GNU General Public License for more details.
#
# You should have received a copy of the GNU General Public License
# along with this program. If not, see <http://www.gnu.org/licenses/>.
#

import os
import unittest
import shutil
import subprocess

from pysos.utils import env
from pysos.sos_script import SoS_Script, ParsingError
from pysos.sos_executor import Sequential_Executor, ArgumentError, ExecuteError

class TestParser(unittest.TestCase):
    def setUp(self):
        env.reset()

    def testFileFormat(self):
        '''Test recognizing the format of SoS script'''
        # file format must be 'fileformat=SOSx.x'
        self.assertRaises(ParsingError, SoS_Script,
            '#fileformat=SS2')
        self.assertRaises(ParsingError, SoS_Script,
            '#fileformat=SOS1.0beta')
        #
        # parse a larger script with gormat 1.1
        script = SoS_Script(filename='scripts/section1.sos')
        # not the default value of 1.0
        self.assertEqual(script.format_version, '1.1')

    def testStringLiteral(self):
        '''Test string literals of SoS'''
        env.shared_vars = ['a', 'b', 'c']
        script = SoS_Script(r"""
[0]
a = 'a\n'
b = "a\n"
c = '''a\n

b'''
""")
        wf = script.workflow()
        Sequential_Executor(wf).run()
        self.assertEqual(env.sos_dict['a'], 'a\n')
        self.assertEqual(env.sos_dict['b'], 'a\n')
        # MAYJOR difference
        self.assertEqual(env.sos_dict['c'], 'a\\n\nb')
        script = SoS_Script(r'''
[0]
c = """a\n

b"""
''')
        wf = script.workflow()
        Sequential_Executor(wf).run()
        # Note the difference between """ and ''' quotes
        self.assertEqual(env.sos_dict['c'], 'a\n\nb')

    def testWorkflows(self):
        '''Test workflows defined in SoS script'''
        script = SoS_Script('''[0]''')
        self.assertEqual(sorted(script.workflows), ['default'])
        script = SoS_Script('''[0]\n[1]''')
        self.assertEqual(sorted(script.workflows), ['default'])
        script = SoS_Script('''[0]\n[*_1]''')
        self.assertEqual(sorted(script.workflows), ['default'])
        script = SoS_Script('''[0]\n[*_1]\n[auxillary:target='*.txt']''')
        self.assertEqual(sorted(script.workflows), ['default'])
        script = SoS_Script('''[0]\n[*_1]\n[human_1]''')
        self.assertEqual(sorted(script.workflows), ['default', 'human'])
        script = SoS_Script('''[0]\n[*_1]\n[human_1]\n[mouse_2]''')
        self.assertEqual(sorted(script.workflows), ['default', 'human', 'mouse'])
        script = SoS_Script('''[0]\n[*_1]\n[human_1]\n[mouse_2]\n[s*_2]''')
        self.assertEqual(sorted(script.workflows), ['default', 'human', 'mouse'])
        # skip option
        script = SoS_Script('''[0]\n[*_1]\n[human_1]\n[mouse_2:skip]\n[s*_2]''')
        self.assertEqual(sorted(script.workflows), ['default', 'human'])
        # unnamed
        script = SoS_Script('''[0]\n[*_1]\n[human_1]\n[mouse]\n[s*_2]''')
        self.assertEqual(sorted(script.workflows), ['default', 'human', 'mouse'])

    def testSkipStep(self):
        '''Test the skip option to skip certain steps'''
        script = SoS_Script('''
parameter: skip = 0

[0: alias='a', skip=skip==0]
var = 0

[1: alias='b', skip=skip==1]
var = 1

''')
        wf = script.workflow()
        Sequential_Executor(wf).run(args=['--skip', '0'])
        self.assertEqual(env.sos_dict['b'].var, 1)
        #
        Sequential_Executor(wf).run(args=['--skip', '1'])
        self.assertEqual(env.sos_dict['a'].var, 0)

    def testSections(self):
        '''Test section definitions'''
        # bad names
        for badname in ['56_1', '_a', 'a_', '1x', '*', '?']:
            self.assertRaises(ParsingError, SoS_Script, '[{}]'.format(badname))
        # bad options
        for badoption in ['ss', 'skip a', 'skip:_', 'skip, skip']:
            self.assertRaises(ParsingError, SoS_Script, '[0:{}]'.format(badoption))
        # option value should be a valid python expression
        for badoption in ['sigil=a', 'sigil="[]"', 'sigil="| |"']:
            self.assertRaises(ParsingError, SoS_Script, '[0:{}]'.format(badoption))
        # good options
        for goodoption in ['sigil="[ ]"', 'alias="a"']:
            SoS_Script('[0:{}]'.format(goodoption))
        # allowed names
        for name in ['a5', 'a_5', '*_0', 'a*1_100']:
            SoS_Script('[{}]'.format(name))
        # no directive in global section
        self.assertRaises(ParsingError, SoS_Script,
            '''input: 'filename' ''')
        # duplicate sections
        self.assertRaises(ParsingError, SoS_Script,
            '''[1]\n[1]''')
        self.assertRaises(ParsingError, SoS_Script,
            '''[1]\n[3]\n[2,1]''')
        self.assertRaises(ParsingError, SoS_Script,
            '''[a_1]\n[a_3]\n[*_1]''')
        # no duplicated section header
        SoS_Script('''[a_1]\n[a_3]\n[b*_1]''')

    def testGlobalVariables(self):
        '''Test definition of variables'''
        # global section cannot have directive
        self.assertRaises(ParsingError, SoS_Script,
            '''input: 'filename' ''')
        # allow definition
        SoS_Script('''a = '1' ''')
        SoS_Script('''a = ['a', 'b'] ''')
        # but this one has incorrect syntax
        self.assertRaises(ParsingError, SoS_Script,
            '''a = 'b  ''')
        # This one also does not work because b is not defined.
        delattr(env, 'sos_dict')
        script = SoS_Script('''a = b\n[0] ''')
        wf = script.workflow()
        self.assertRaises(ExecuteError, Sequential_Executor(wf).run)
        # multi-line string literal
        SoS_Script('''a = """
this is a multi line
string """
''')
        # multi-line list literal, even with newline in between
        SoS_Script('''a = [
'a',

'b'
]
''')
        #
        script = SoS_Script(filename='scripts/section1.sos')
        # not the default value of 1.0

    def testParameters(self):
        '''Test parameters section'''
        # directive not allowed in parameters
        script = SoS_Script(filename='scripts/section1.sos')
        wf = script.workflow('chapter_0')
        self.assertRaises(ArgumentError, Sequential_Executor(wf).run,
            args=['--not_exist'])
        self.assertRaises(ArgumentError, Sequential_Executor(wf).run,
            args=['--par1', 'a', 'b'])
        # 
        script = SoS_Script('''
parameter: a = [1, 2]
[0]
''')    
        wf = script.workflow()
        Sequential_Executor(wf).run()
        self.assertEqual(env.sos_dict['a'], [1,2])
        wf = script.workflow()
        Sequential_Executor(wf).run(args=['--a', '3'])
        self.assertEqual(env.sos_dict['a'], [3])
        wf = script.workflow()
        Sequential_Executor(wf).run(args=['--a', '3', '5'])
        self.assertEqual(env.sos_dict['a'], [3, 5])
        #
        script = SoS_Script('''
# comment
# comment
parameter: a = ['a.txt', 'b.txt']
[0]
''')    
        wf = script.workflow()
        Sequential_Executor(wf).run()
        self.assertEqual(env.sos_dict['a'], ['a.txt', 'b.txt'])
        wf = script.workflow()
        Sequential_Executor(wf).run(args=['--a', '3'])
        self.assertEqual(env.sos_dict['a'], ['3'])
        wf = script.workflow()
        Sequential_Executor(wf).run(args=['--a', '3', '5'])
        self.assertEqual(env.sos_dict['a'], ['3', '5'])
        #
        # test parameter using global definition
        script = SoS_Script('''
a="100"

# comment
parameter: b=str(int(a)+1)
''')
        wf = script.workflow()
        Sequential_Executor(wf).run()
        self.assertEqual(env.sos_dict['b'], '101')
        #
        env.sos_dict.clear()
        script = SoS_Script('''
a=100

parameter: b=a+1
''')
        wf = script.workflow()
        Sequential_Executor(wf).run()
        self.assertEqual(env.sos_dict['b'], 101)
        #
        script = SoS_Script('''
a=100

# comment
parameter: b=a+1
''')
        wf = script.workflow()
        self.assertRaises(ArgumentError, Sequential_Executor(wf).run, args=['--b', 'a'])
        #
        script = SoS_Script('''
a=100

parameter: b=a+1.
''')
        wf = script.workflow()
        Sequential_Executor(wf).run(args=['--b', '1000'])
        #
        self.assertEqual(env.sos_dict['b'], 1000)
        #
        # test string interpolation of the parameter section
        script = SoS_Script('''
a=100

# comment

parameter: b='${a+1}'
''')
        wf = script.workflow()
        Sequential_Executor(wf).run()
        self.assertEqual(env.sos_dict['b'], '101')
        #
        # argument has hve a value
        self.assertRaises(ParsingError, SoS_Script, '''
parameter: b=
''')
        # if it is a type, must provide value
        script = SoS_Script('''
# comment
parameter: b = int
''')
        wf = script.workflow()
        self.assertRaises(ArgumentError, Sequential_Executor(wf).run)
        #
        script = SoS_Script('''
parameter: b = list
''')
        wf = script.workflow()
        self.assertRaises(ArgumentError, Sequential_Executor(wf).run)
        # also require the type
        script = SoS_Script('''
parameter: b = int
''')
        wf = script.workflow()
        self.assertRaises(ArgumentError, Sequential_Executor(wf).run, args=['--b', 'file'])
        #
        script = SoS_Script('''
parameter: b = int
''')
        wf = script.workflow()
        Sequential_Executor(wf).run(args=['--b', '5'])
        self.assertEqual(env.sos_dict['b'], 5)
        # list is ok
        script = SoS_Script('''
parameter: b = list
''')
        wf = script.workflow()
        Sequential_Executor(wf).run(args=['--b', '5'])
        self.assertEqual(env.sos_dict['b'], ['5'])
        # bool
        script = SoS_Script('''
# comment
parameter: b = bool
''')
        wf = script.workflow()
        Sequential_Executor(wf).run(args=['--b', 't'])
        self.assertEqual(env.sos_dict['b'], True)
        script = SoS_Script('''
parameter: b = True
''')
        wf = script.workflow()
        Sequential_Executor(wf).run(args=['--b', 'False'])
        self.assertEqual(env.sos_dict['b'], False)
        script = SoS_Script('''
parameter: b = True
''')
        wf = script.workflow()
        Sequential_Executor(wf).run(args=['--b', '1'])
        self.assertEqual(env.sos_dict['b'], True)
        script = SoS_Script('''
parameter: b = bool
''')
        wf = script.workflow()
        Sequential_Executor(wf).run(args=['--b', 'no'])
        self.assertEqual(env.sos_dict['b'], False)
        #
        # should fail for undefined variables
        script = SoS_Script('''
parameter: a = 5
''')
        wf = script.workflow()
        self.assertRaises(ArgumentError, Sequential_Executor(wf).run,
            args=['--b', 'file'])
        # and for cases without parameter section
        script = SoS_Script('''
[0]
''')
        wf = script.workflow()
        self.assertRaises(RuntimeError, Sequential_Executor(wf).run,
            args=['--b', 'file'])

    def testSectionVariables(self):
        '''Test variables in sections'''
        # directive name cannot be used as variable
        self.assertRaises(ParsingError, SoS_Script,
            '''[0]
input='a.txt' ''')
        self.assertRaises(ParsingError, SoS_Script,
            '''[0]
output='a.txt' ''')
        self.assertRaises(ParsingError, SoS_Script,
            '''[0]
depends='a.txt' ''')

    def testSectionDirectives(self):
        '''Test directives of sections'''
        # cannot be in the global section
        self.assertRaises(ParsingError, SoS_Script,
            '''input: 'filename' ''')
        # multi-line OK
        SoS_Script('''
[0]
input: 'filename',
    'filename1'

''')
        # An abusive case with multi-line OK, from first column ok, blank line ok
        SoS_Script('''
[0]
input: 'filename',
'filename1',

filename4,
opt1=value
output: 
    blah

depends:
'something else'
''')
        # option with expression ok
        SoS_Script('''
[0]
input: 'filename',  'filename2', opt=value==1

''')
        # unrecognized directive, allowed now
        SoS_Script('''
[0]
something: 'filename',  filename2, opt=value==1
''')
        # need commma
        self.assertRaises(ParsingError, SoS_Script, '''
[0]
input: 'filename'  filename2
''')
        # can be after action
        SoS_Script('''
[0]
func()        
input: 'filename',  'filename2', opt=value==1
''')
        # assignments between directives are allowed
        SoS_Script('''
[0]
input: 'filename',  'filename2', opt=value==1
a = 'some text'
output: 'filename',  'filename2', opt=value==1
''')
        # can have action between directives
        SoS_Script('''
[0]
input: 'filename',  'filename2', opt=value==1
abc
output: 'filename',  'filename2', opt=value==1
''')

    def testScriptFormat(self):
        '''Test putting scripts directly under action'''
        script = SoS_Script('''
[0]
input: 'filename',  'filename2', opt=value==1
R:

open('something')
save.put()

''')
        script = SoS_Script('''
[0]
input: 'filename',  'filename2', opt=value==1
R: concurrent = True

open('something')
save.put()

''')
        script = SoS_Script('''
[0]
input: 'filename',  'filename2', opt=value==1
R: concurrent = True,
    workdir = 'someelse else'

open('something')
save.put()

''')
        # test dedent
        script = SoS_Script('''
[0]
python3:
    from pysos import logger
    logger.warning('I am from a dented text')
    if 1:
        logger.warning('Another warning')
''')
        wf = script.workflow()
        Sequential_Executor(wf).run()
        # with section head in the script, 
        # this will not work even if the embedded
        # python script is perfectly valid.
        self.assertRaises(ParsingError, SoS_Script, '''
[0]
input: 'filename',  'filename2', opt=value==1
python3:

with open('something') as e:
   e.write("""
[section]
""")

''')

    def testInput(self):
        '''Test input directive'''
        script = SoS_Script('''
[0]
files = ['a.txt', 'b.txt']

input: 'a.pdf', files, skip=False

''')
        wf = script.workflow('default')
        Sequential_Executor(wf).run(run_mode='inspect')
        #
        # test input types
        script = SoS_Script('''
[0:alias='test']
files = ('a${i}' for i in range(2))
input: {'a.txt', 'b.txt'}, files
output: ('a${x}' for x in _input)

''')
        wf = script.workflow()
        Sequential_Executor(wf).run(run_mode='inspect')
        self.assertEqual(sorted(env.sos_dict['test'].input), ['a.txt', 'a0', 'a1', 'b.txt'])
        self.assertEqual(sorted(env.sos_dict['test'].output), ['aa.txt', 'aa0', 'aa1', 'ab.txt'])


    def testGroupBy(self):
        '''Test group_by parameter of step input'''
        # group_by = 'all'
        env.shared_vars = ['executed']
        script = SoS_Script('''
[0]

executed = []
input: ['a{}.txt'.format(x) for x in range(1, 5)], group_by='all'

executed.append(_input)

''')
        wf = script.workflow()
        Sequential_Executor(wf).run(run_mode='inspect')
        self.assertEqual(env.sos_dict['executed'],  [['a1.txt', 'a2.txt', 'a3.txt', 'a4.txt']])
        # group_by = 'single'
        script = SoS_Script('''
[0]

executed = []
input: ['a{}.txt'.format(x) for x in range(1, 5)], group_by='single'

executed.append(_input)

''')
        wf = script.workflow()
        Sequential_Executor(wf).run(run_mode='inspect')
        self.assertEqual(env.sos_dict['executed'],  [['a1.txt'], ['a2.txt'], ['a3.txt'], ['a4.txt']])
        # group_by = 'pairs'
        script = SoS_Script('''
[0]

executed = []
input: ['a{}.txt'.format(x) for x in range(1, 5)], group_by='pairs'

executed.append(_input)

''')
        wf = script.workflow()
        Sequential_Executor(wf).run(run_mode='inspect')
        self.assertEqual(env.sos_dict['executed'],  [['a1.txt', 'a3.txt'], ['a2.txt', 'a4.txt']])
        # group_by = 'pairwise'
        script = SoS_Script('''
[0]

executed = []
input: ['a{}.txt'.format(x) for x in range(1, 5)], group_by='pairwise'

executed.append(_input)

''')
        wf = script.workflow()
        Sequential_Executor(wf).run(run_mode='inspect')
        self.assertEqual(env.sos_dict['executed'],  [['a1.txt', 'a2.txt'], ['a2.txt', 'a3.txt'], ['a3.txt', 'a4.txt']])
        # group_by = 'combinations'
        script = SoS_Script('''
[0]

executed = []
input: ['a{}.txt'.format(x) for x in range(1, 5)], group_by='combinations'

executed.append(_input)

''')
        wf = script.workflow()
        Sequential_Executor(wf).run(run_mode='inspect')
        self.assertEqual(env.sos_dict['executed'],  [['a1.txt', 'a2.txt'], ['a1.txt', 'a3.txt'], 
            ['a1.txt', 'a4.txt'], ['a2.txt', 'a3.txt'], ['a2.txt', 'a4.txt'], ['a3.txt', 'a4.txt']])
        # group_by chunks specified as integers
        script = SoS_Script('''
[0]

executed = []
input: ['a{}.txt'.format(x) for x in range(1, 10)], group_by=3

executed.append(_input)

''')
        wf = script.workflow()
        Sequential_Executor(wf).run(run_mode='inspect')
        self.assertEqual(env.sos_dict['executed'],
                         [['a1.txt', 'a2.txt', 'a3.txt'],
                         ['a4.txt', 'a5.txt', 'a6.txt'],
                         ['a7.txt', 'a8.txt', 'a9.txt']])
        # group_by chunks specified as integer strings
        script = SoS_Script('''
[0]

executed = []
input: ['a{}.txt'.format(x) for x in range(1, 10)], group_by='3'

executed.append(_input)

''')
        wf = script.workflow()
        Sequential_Executor(wf).run(run_mode='inspect')
        self.assertEqual(env.sos_dict['executed'],
                         [['a1.txt', 'a2.txt', 'a3.txt'],
                         ['a4.txt', 'a5.txt', 'a6.txt'],
                         ['a7.txt', 'a8.txt', 'a9.txt']])
        # number of files should be divisible by group_by
        script = SoS_Script('''
[0]

executed = []
input: ['a{}.txt'.format(x) for x in range(1, 10)], group_by=4

executed.append(_input)

''')
        wf = script.workflow()
        self.assertRaises((ExecuteError, RuntimeError), Sequential_Executor(wf).run, run_mode='inspect')
        # incorrect value causes an exception
        script = SoS_Script('''
[0]

executed = []
input: ['a{}.txt'.format(x) for x in range(1, 10)], group_by='something'

executed.append(_input)

''')
        wf = script.workflow()
        self.assertRaises((ExecuteError, RuntimeError), Sequential_Executor(wf).run, run_mode='inspect')

    def testSectionActions(self):
        '''Test actions of sections'''
        SoS_Script(
            """
[0]
func('''
multiline 
string''', with_option=1
)
""")
        self.assertRaises(ParsingError, SoS_Script,
            '''
[0]
func(
''')

    def testDescriptions(self):
        '''Test script and workflow descriptions'''
        script = SoS_Script('''# first block

# global
# description

# human
# description of human

# description of human continued

[human_1]

a = '1'

# mouse
# mouse description
#

[mouse_1]
''')
        self.assertEqual(script.description, 'global\ndescription\n\n')
        self.assertEqual(script.workflow('human').description, 'description of human\ndescription of human continued\n')
        self.assertEqual(script.workflow('mouse').description, 'mouse description\n')

    def testLongerCode(self):
        '''Test definition of classes (with intermediate newlines) in step.'''
        script = SoS_Script('''# first block

[0]
class A:
    def __init__(self):
        pass

    # the newline above should be fine because SoS treat this as
    # regular lines
    def __call__(self):
        return 0

b = A()()

''')
        env.shared_vars=['b']
        wf = script.workflow()
        Sequential_Executor(wf).run()
        self.assertEqual(env.sos_dict['b'], 0)

    def testCombinedWorkflow(self):
        '''Test the creation and execution of combined workfow'''
        env.shared_vars = ['executed', 'input_b1', 'a']
        script = SoS_Script('''
a0 = 0
if 'executed' in locals():
    executed.append(step_name)
else:
    executed = [step_name]
parameter: a = a0 + 1
[a_1]
[a_2]
[a_3]
[a_4]
output: 'out_a_4'
[b_1]
input_b1 = input
[b_2]
[b_3]
[b_4]
[c]
[d]
''')
        wf = script.workflow('a+b')
        Sequential_Executor(wf).run(run_mode='inspect')
        self.assertEqual(env.sos_dict['executed'], ['a_1', 'a_2', 'a_3', 'a_4', 'b_1', 'b_2', 'b_3', 'b_4'])
        self.assertEqual(env.sos_dict['a'], 1)
        self.assertEqual(env.sos_dict['input_b1'], ['out_a_4'])
        #
        wf = script.workflow('a_ 1-2 + a_4 + b_3-')
        Sequential_Executor(wf).run(run_mode='inspect')
        self.assertEqual(env.sos_dict['executed'], ['a_1', 'a_2', 'a_4', 
            'b_3', 'b_4'])
        #
        wf = script.workflow('a+c+d')
        Sequential_Executor(wf).run(run_mode='inspect')
        self.assertEqual(env.sos_dict['executed'], ['a_1', 'a_2', 'a_3', 'a_4', 'c_0', 'd_0'])

    def testNestedWorkflow(self):
        '''Test the creation and execution of combined workfow'''
        env.shared_vars = ['executed', 'inputs']
        script = SoS_Script('''
if 'executed' in locals():
    executed.append(step_name)
else:
    executed = [step_name]
if 'inputs' not in locals():
    inputs = []

[paramters]
[a_1]
inputs.append(input)
[a_2]
inputs.append(input)
[a_3]
inputs.append(input)
[a_4]
output: 'a.done'
inputs.append(input)
[b_1]
input: 'b.begin'
inputs.append(input)
[b_2]
inputs.append(input)
[b_3]
inputs.append(input)
[b_4]
output: 'b.txt'
inputs.append(input)
[c]
input: 'a.txt'
output: 'b.txt'
inputs.append(input)
sos_run('a+b')
''')
        wf = script.workflow('c')
        Sequential_Executor(wf).run(run_mode='inspect')
        self.assertEqual(env.sos_dict['executed'], ['c_0', 'a_1', 'a_2', 'a_3', 'a_4',
            'b_1', 'b_2', 'b_3', 'b_4'])
        self.assertEqual(env.sos_dict['inputs'], [['a.txt'], ['a.txt'], [], [], [], ['b.begin'], [], [], []])
        # step will be looped
        script = SoS_Script('''
if 'executed' in locals():
    executed.append(step_name)
else:
    executed = [step_name]
if 'inputs' not in locals():
    inputs = []

[a_1]
output: _input[0] + '.a1'
inputs.append(input)
[a_2]
output: _input[0] + '.a2'
inputs.append(input)
[c]
input: 'a.txt', 'b.txt', group_by='single'
inputs.append(_input)
sos_run('a')
''')
        wf = script.workflow('c')
        Sequential_Executor(wf).run(run_mode='inspect')
        self.assertEqual(env.sos_dict['executed'], ['c_0', 'a_1', 'a_2', 'a_1', 'a_2'])
        #self.assertEqual(env.sos_dict['inputs'], [['a.txt'], ['a.txt'], ['a.txt.a1'], ['b.txt'], ['b.txt'], ['b.txt.a1']])
        #
        # allow specifying a single step
        # step will be looped
        script = SoS_Script('''
if 'executed' in locals():
    executed.append(step_name)
else:
    executed = [step_name]
[a_1]
[a_2]
[c_0]
[c_1]
input: 'a.txt', 'b.txt', group_by='single'
sos_run('a_2')
''')
        wf = script.workflow('c')
        Sequential_Executor(wf).run(run_mode='inspect')
        self.assertEqual(env.sos_dict['executed'], ['c_0', 'c_1', 'a_2',  'a_2'])
        # allow specifying a single step
        # step will be looped
        script = SoS_Script('''
if 'executed' in locals():
    executed.append(step_name)
else:
    executed = [step_name]
[a_1]
[a_2]
[c_0]
[c_1]
input: 'a.txt', 'b.txt', group_by='single'
sos_run('a_2')
''')
        wf = script.workflow('c')
        Sequential_Executor(wf).run(run_mode='inspect')
        self.assertEqual(env.sos_dict['executed'], ['c_0', 'c_1', 'a_2', 'a_2'])
        #
        # recursive subworkflow not allowed
        script = SoS_Script('''
if 'executed' in locals():
    executed.append(step_name)
else:
    executed = [step_name]
[a_1]
[a_2]
[c_0]
[c_1]
input: 'a.txt', 'b.txt', group_by='single'
sos_run('a_2+c')
''')
        wf = script.workflow('c')
        self.assertRaises((ExecuteError, RuntimeError), Sequential_Executor(wf).run, run_mode='inspect')
        #
        # nested subworkflow is allowed
        script = SoS_Script('''
if 'executed' in locals():
    executed.append(step_name)
else:
    executed = [step_name]
[a_1]
[a_2]
[a_3]
[b_1]
[b_2]
sos_run('a_1+a_2')
[c_0]
[c_1]
input: 'a.txt'
sos_run('a+b')
''')
        wf = script.workflow('c')
        Sequential_Executor(wf).run(run_mode='inspect')
        self.assertEqual(env.sos_dict['executed'], ['c_0', 'c_1', 'a_1', 'a_2', 'a_3',
            'b_1', 'b_2', 'a_1', 'a_2'])
        #
        #
        # nested subworkflow with step option and others
        script = SoS_Script('''
if 'executed' in locals():
    executed.append(step_name)
else:
    executed = [step_name]
[a_1]
[a_2]
[a_3]
[b]
input: 'a.txt', 'b.txt', group_by='single'
sos_run('a_3+a_1')
[d]
input: 'a.txt', 'b.txt', group_by='single'
sos_run('a_2')
[e2_2]
input: 'a.txt', 'b.txt', group_by='single'
''')
        wf = script.workflow('b')
        Sequential_Executor(wf).run(run_mode='inspect')
        self.assertEqual(env.sos_dict['executed'], ['b_0', 'a_3', 'a_1', 'a_3', 'a_1'])
        wf = script.workflow('d')
        Sequential_Executor(wf).run(run_mode='inspect')
        self.assertEqual(env.sos_dict['executed'], ['d_0', 'a_2', 'a_2'])
        wf = script.workflow('e2')
        Sequential_Executor(wf).run(run_mode='inspect')
        self.assertEqual(env.sos_dict['executed'], ['e2_2'])

    def testDynamicNestedWorkflow(self):
        '''Test nested workflow controlled by command line option'''
        script = SoS_Script('''
if 'executed' in locals():
    executed.append(step_name)
else:
    executed = [step_name]
parameter: wf='a'

[a_1]
[a_2]
[a_3]
[b_1]
[b_2]
[b_3]

[default]
sos_run(wf)
''')
        env.shared_vars = ['executed']
        wf = script.workflow()
        Sequential_Executor(wf).run(args=['--wf', 'b'], run_mode='inspect')
        self.assertEqual(env.sos_dict['executed'], [ 'default_0', 'b_1', 'b_2', 'b_3'])
        #
        Sequential_Executor(wf).run(args=['--wf', 'a'], run_mode='inspect')
        self.assertEqual(env.sos_dict['executed'], ['default_0', 'a_1', 'a_2', 'a_3'])

    def testSourceOption(self):
        '''Test the source option of sos_run'''
        # nested subworkflow with step option and others
        env.shared_vars = ['executed', 'GLB', 'parB']
        if not os.path.isdir('temp'):
            os.mkdir('temp')
        with open('temp/test.sos', 'w') as sos:
            sos.write('''
# test sos script

# global definition
GLB = 5
if 'executed' in locals():
    executed.append('t.' + step_name)
else:
    executed = ['t.' + step_name]

parameter: parB = 10

[A_1]
output: _input[0] + 'a1'

[A_2]
output: _input[0] + 'a2'

''')
        script = SoS_Script('''
if 'executed' in locals():
    executed.append('g.' + step_name)
else:
    executed = ['g.' + step_name]
[b_1: skip=False]
input: 'a.txt', 'b.txt', group_by='single'
sos_run('A', source='temp/test.sos')
''')
        wf = script.workflow('b')
        Sequential_Executor(wf).run(run_mode='inspect')
        self.assertEqual(env.sos_dict['GLB'], 5)
        self.assertEqual(env.sos_dict['parB'], 10)
        self.assertEqual(env.sos_dict['executed'], ['g.b_1', 't.A_1', 't.A_2', 't.A_1', 't.A_2'])
        #
        script = SoS_Script('''
if 'executed' in locals():
    executed.append('g.' + step_name)
else:
    executed = ['g.' + step_name]
[b_1: skip=False]
input: 'a.txt', 'b.txt', group_by='single'
sos_run('k.A', source={'k':'temp/test.sos'})
''')
        wf = script.workflow('b')
        Sequential_Executor(wf).run(run_mode='inspect')
        self.assertEqual(env.sos_dict['GLB'], 5)
        self.assertEqual(env.sos_dict['parB'], 10)
        self.assertEqual(env.sos_dict['executed'], ['g.b_1', 't.A_1', 't.A_2', 't.A_1', 't.A_2'])
        #
        shutil.rmtree('temp')


    def testYAMLConfig(self):
        '''Test config file in yaml format'''
        with open('config.yaml', 'w') as config:
            config.write('''
# Lines beginning with # are skipped when the JSON is parsed, so we can
# put comments into our JSON configuration files
{
    StoreOwner : "John Doe",

    # List of items that we sell
    Fruits: [ "apple", "banana", "pear" ],
    Price: 1.05
}            
''')
        with open('config.sos', 'w') as sos:
            sos.write('''
[0]
print(CONFIG['StoreOwner'])
print(CONFIG.get('StoreOwner', 'something'))
print(CONFIG.get('StoreOwnerSpouse', 'someone else'))
print(CONFIG.StoreOwner)
'''
)
        # run the command
        self.assertEqual(subprocess.call('sos run config.sos -c config.yaml', stderr=subprocess.DEVNULL, stdout=subprocess.DEVNULL, shell=True), 0)
        # now test the value
        script = SoS_Script(filename='config.sos')
        wf = script.workflow()
        Sequential_Executor(wf).run(config_file='config.yaml')
        self.assertEqual(env.sos_dict['CONFIG']['Price'], 1.05)
        self.assertEqual(env.sos_dict['CONFIG']['StoreOwner'], 'John Doe')
        self.assertEqual(env.sos_dict['CONFIG']['Fruits'], ['apple', 'banana', 'pear'])
        # configuration items should be readonly
        with open('config.sos', 'w') as sos:
            sos.write('''
[0]
CONFIG['a'] = 'b'
'''
)
        # the command would fail with error message
        # ERROR: Failed to process statement CONFIG['a'] = 'b'
        # : Cannot modify a readonly dictionary.
        self.assertEqual(subprocess.call('sos run config.sos -c config.yaml', stderr=subprocess.DEVNULL, stdout=subprocess.DEVNULL, shell=True), 1)
        #
        with open('config.sos', 'w') as sos:
            sos.write('''
[0]
CONFIG.a = 'b'
'''
)
        # the command would fail with error message
        # ERROR: Failed to process statement CONFIG['a'] = 'b'
        # : Cannot modify a readonly dictionary.
        self.assertEqual(subprocess.call('sos run config.sos -c config.yaml', stderr=subprocess.DEVNULL, stdout=subprocess.DEVNULL, shell=True), 1)
        #
        for filename in ['config.sos', 'config.yaml']:
            os.remove(filename)

<<<<<<< HEAD
=======
    def testReport(self):
        '''Test report lines'''
        script = SoS_Script('''
[0]
! this is report
!
! this is another line 
''')
        wf = script.workflow()
        Sequential_Executor(wf).run()

>>>>>>> 9c3b479e
    def testVarOutput(self):
        '''Test early appearance of variable output'''
        script = SoS_Script('''
[0]
seq = range(3)
input: for_each='seq'
output: 'test${_seq}.txt'
print(output)
''')
        wf = script.workflow()
        # this does not work before until we make variable output available sooner
        Sequential_Executor(wf).run(run_mode='inspect')
        # however, output should be the same in task
        script = SoS_Script('''
[0]
seq = range(3)
input: for_each='seq'
output: 'test${_seq}.txt'
assert(len(output), _index + 1)
task:
assert(len(output), 3)
''')
        wf = script.workflow()
        # this does not work before until we make variable output available sooner
        Sequential_Executor(wf).run(run_mode='inspect')

if __name__ == '__main__':
    unittest.main()<|MERGE_RESOLUTION|>--- conflicted
+++ resolved
@@ -1048,20 +1048,6 @@
         for filename in ['config.sos', 'config.yaml']:
             os.remove(filename)
 
-<<<<<<< HEAD
-=======
-    def testReport(self):
-        '''Test report lines'''
-        script = SoS_Script('''
-[0]
-! this is report
-!
-! this is another line 
-''')
-        wf = script.workflow()
-        Sequential_Executor(wf).run()
-
->>>>>>> 9c3b479e
     def testVarOutput(self):
         '''Test early appearance of variable output'''
         script = SoS_Script('''
